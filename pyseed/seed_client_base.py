--- conflicted
+++ resolved
@@ -63,16 +63,13 @@
         'import_files_start_matching_pk': '/api/v3/import_files/PK/start_system_matching_and_geocoding/',
         'import_files_check_meters_tab_exists_pk': '/api/v3/import_files/PK/check_meters_tab_exists/',
         'org_column_mapping_import_file': 'api/v3/organizations/ORG_ID/column_mappings/',
-<<<<<<< HEAD
         'portfolio_manager_report_templates': '/api/v3/portfolio_manager/template_list/',
         'portfolio_manager_report': '/api/v3/portfolio_manager/report/',
-=======
+        # PUTs with replaceable keys:
         'portfolio_manager_property_download': '/api/v3/portfolio_manager/PK/download/',
-        # PUTs with replaceable keys:
         'properties_update_with_buildingsync': 'api/v3/properties/PK/update_with_building_sync/',
         'property_update_with_espm': 'api/v3/properties/PK/update_with_espm/',
         'properties_upload_inventory_document': 'api/v3/properties/PK/upload_inventory_document',
->>>>>>> fbed2824
         # GETs with replaceable keys
         'analyses_views': '/api/v3/analyses/PK/views/ANALYSIS_VIEW_PK/',
         'import_files_matching_results': '/api/v3/import_files/PK/matching_and_geocoding_results/',
