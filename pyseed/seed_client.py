"""
SEED Platform (TM), Copyright (c) Alliance for Sustainable Energy, LLC, and other contributors.
See also https://github.com/seed-platform/py-seed/main/LICENSE
"""

# Imports from Standard Library
from typing import Any, Optional, Union

# Imports from Third Party Modules
import json
import logging
import os
import time
from collections import Counter
from csv import DictReader
from datetime import date
from openpyxl import Workbook
from pathlib import Path

# Local Imports
from pyseed.seed_client_base import SEEDReadWriteClient
from pyseed.utils import read_map_file

logger = logging.getLogger(__name__)


class SeedClientWrapper(object):
    """This is a wrapper around the SEEDReadWriteClient. If you need access
    to the READOnly client, or the OAuth client, then you will need to create another class"""

    def __init__(
        self,
        organization_id: int,
        connection_params: Optional[dict] = None,
        connection_config_filepath: Optional[Path] = None,
    ) -> None:
        """wrapper around SEEDReadWriteClient.

        Args:
            organization_id (int): _description_
            connection_params (dict, optional): parameters to connect to SEED. Defaults to None. If using, then must contain the following:
                {
                    "name": "not used - can be any string",
                    "base_url": "http://127.0.0.1",
                    "username": "user@somedomain.com",
                    "api_key": "1b5ea1ee220c8628789c61d66253d90398e6ad03",
                    "port": 8000,
                    "use_ssl": false
                }
            connection_config_filepath (Path, optional): path to the parameters (JSON file). Defaults to None.

        Raises:
            Exception: SeedClientWrapper
        """
        if not connection_params and not connection_config_filepath:
            raise Exception(
                "Must provide either connection_params or connection_config_filepath"
            )

        # favor the connection params over the config file
        self.payload = {}
        if connection_params:
            # the connection params are simply squashed on SEEDReadWriteClient init
            self.payload = connection_params
        elif connection_config_filepath:
            self.payload = SeedClientWrapper.read_connection_config_file(
                connection_config_filepath
            )
            # read in from config file

        self.client = SEEDReadWriteClient(organization_id, **self.payload)

    @classmethod
    def read_connection_config_file(cls, filepath: Path) -> dict:
        """Read in the connection config file and return the connection params. This
        file can be mostly created by calling the following from the SEED root directory:

        ./manage.py create_test_user_json --username user@seed-platform.org --host http://localhost:80 --pyseed --file api_test_user.json

        Content must contain:
            {
                "name": "not used - can be any string",
                "base_url": "http://127.0.0.1",
                "username": "user@somedomain.com",
                "api_key": "1b5ea1ee220c8628789c61d66253d90398e6ad03",
                "port": 8000,
                "use_ssl": false,
                "seed_org_name": "test-org"
            }

        Args:
            filepath (str): path to the connection config file
        """
        if not filepath.exists():
            raise Exception(f"Cannot find connection config file: {str(filepath)}")

        connection_params = json.load(open(filepath))
        return connection_params


class SeedClient(SeedClientWrapper):
    """SEED Client with several property related
    helper methods implemented."""

    def __init__(
        self,
        organization_id: int,
        connection_params: Optional[dict] = None,
        connection_config_filepath: Optional[Path] = None,
    ) -> None:
        super().__init__(organization_id, connection_params, connection_config_filepath)

        # set org if you can
        if self.payload and self.payload.get('seed_org_name', None):
            self.get_org_by_name(self.payload['seed_org_name'], set_org_id=True)

    def get_org_id(self) -> int:
        """Return the org ID that is set"""
        return self.client.org_id

    def get_org_by_name(self, org_name: str, set_org_id: bool = False) -> dict:
        """Set the current organization by name.

        Args:
            org_name (str): name of the organization to set
            set_org_id (bool): set the org_id on the object for later use. Defaults to None.

        Returns:
            dict: {
                    org data
                }
        """
        orgs = self.get_organizations()
        for org in orgs:
            if org["name"] == org_name:
                if set_org_id:
                    self.client.org_id = org["id"]
                return org

        raise ValueError(f"Organization '{org_name}' not found")

    def instance_information(self) -> dict:
        """Return the instance information.

        Returns:
            dict: instance information
        """
        # http://localhost:8000/api/version/
        # add in URL to the SEED instance
        # add in username (but not the password/api key)
        info = self.client.get(None, required_pk=False, endpoint="version", data_name='all')
        info["host"] = self.client.base_url
        info["username"] = self.client.username
        return info

    def get_organizations(self, brief: bool = True) -> dict:
        """Get a list organizations (that one is allowed to view)

        Args:
            brief (bool, optional): if True, then only return the organization id with some other basic info. Defaults to True.
        Returns:
            dict: [
                {
                    "name": "test-org",
                    "org_id": 1,
                    "parent_id": null,
                    "is_parent": true,
                    "id": 1,
                    "user_role": "owner",
                    "display_decimal_places": 2
                },
                ...
            ]
        """
        orgs = self.client.list(
            endpoint="organizations",
            data_name="organizations",
            brief="true" if brief else "false",
        )
        return orgs

    def get_buildings(self) -> list[dict]:
        total_qry = self.client.list(endpoint="properties", data_name="pagination", per_page=100)

        # step through each page of the results
        buildings: list[dict] = []
        for i in range(1, total_qry['num_pages'] + 1):
            buildings = buildings + self.client.list(
                endpoint="properties",
                data_name="results",
                per_page=100,
                page=i,
                cycle=self.cycle_id,
            )
        # print(f"number of buildings retrieved: {len(buildings)}")

        return buildings

    def get_property_view(self, property_view_id: int) -> dict:
        """Return a single property (view and state) by the property view id. It is
        recommended to use the more verbose version of `get_property` below.

        Args:
            property_view_id (int): ID of the property to return. This is the ID that is in the URL http://SEED_URL/app/#/properties/{property_view_id} and resolves to {host}/api/v3/property_views/{property_view_id}

        Returns:
            dict: {
                'id': property_view_id,
                'state': {
                    'extra_data': {},
                },
                'measures': [],
                ...
            }
        """
        return self.client.get(
            property_view_id, endpoint="property_views", data_name="property_views"
        )

    def get_property(self, property_view_id: int) -> dict:
        """Return a single property by the property view id.

        Args:
            property_view_id (int): ID of the property view with a property to return. This is the ID that is in the URL http://SEED_URL/app/#/properties/{property_view_id}

        Returns:
            dict: {
                'state': {
                    'extra_data': {},
                },
                'cycle': {...},
                'property': {...},
                'labels': {...},
                'measures': {...}
                ...
            }
        """
        # NOTE: this seems to be the call that OEP uses (returns property and labels dictionaries)
        return self.client.get(
            property_view_id, endpoint="properties", data_name="properties"
        )

    def search_buildings(
        self,
        identifier_filter: Optional[str] = None,
        identifier_exact: Optional[str] = None,
        cycle_id: Optional[int] = None,
    ) -> dict:
        if not cycle_id:
            cycle_id = self.cycle_id
        payload: dict[str, Any] = {
            "cycle": cycle_id,
        }
        if identifier_filter is not None:
            payload["identifier"] = identifier_filter

        if identifier_exact is not None:
            payload["identifier_exact"] = identifier_exact

        properties = self.client.get(
            None, required_pk=False, endpoint="properties_search", **payload
        )
        return properties

    def get_labels(self, filter_by_name: Optional[list] = None) -> list:
        """Get a list of all the labels in the organization. Filter by name if desired.

        Args:
            filter_by_name (list, optional): list of subset of labels to return. Defaults to None.

        Returns:
            list: [
                {
                    'id': 8,
                    'name': 'Call',
                    'color': 'blue',
                    'organization_id': 1,
                    'show_in_list': False
                }, {
                    'id': 14,
                    'name': 'Change of Ownership',
                    'color': 'blue',
                    'organization_id': 1,
                    'show_in_list': False
                }, ...
            ]
        """
        labels = self.client.list(endpoint="labels")
        if filter_by_name is not None:
            labels = [label for label in labels if label["name"] in filter_by_name]
        return labels

    def get_or_create_label(
        self, label_name: str, color: str = "blue", show_in_list: bool = False
    ) -> dict:
        """_summary_

        Args:
            label_name (str): Name of label. SEED enforces uniqueness of label names within an organization.
            color (str, optional): Default color of the label. Must be from red, blue, light blue, green, white, orange, gray. 'blue' is the default.
            show_in_list (bool, optional): If true, then the label is shown in the inventory list page as part of the column. Defaults to False.

        Returns:
            dict: {
                'id': 87,
                'name': 'label name',
                'color': 'green',
                'organization_id': 1,
                'show_in_list': true
            }
        """
        # First check if the label exists
        label = self.get_labels(filter_by_name=[label_name])
        if len(label) == 1:
            return label[0]

        payload = {"name": label_name, "color": color, "show_in_list": show_in_list}
        return self.client.post(endpoint="labels", json=payload)

    def update_label(
        self,
        label_name: str,
        new_label_name: Optional[str] = None,
        new_color: Optional[str] = None,
        new_show_in_list: Optional[bool] = None,
    ) -> dict:
        """Update an existing label with the new_* fields. If the new_* fields are not provided, then the existing values are used.

        Args:
            label_name (str): Name of existing label. This is required and must match an existing label name for the organization
            new_label_name (str, optional): New name of the label. Defaults to None.
            new_color (str, optional): New color of the label. Must be from red, blue, light blue, green, white, orange, gray. Defaults to None
            new_show_in_list (bool, optional): New boolean on whether to show the label in the inventory list page. Defaults to None.

        Raises:
            Exception: If the label does not exist, then throw an error.

        Returns:
            dict: {
                'id': 87,
                'name': 'label name',
                'color': 'green',
                'organization_id': 1,
                'show_in_list': true
            }
        """
        # color (str, optional): Default color of the label. Must be from red, blue, light blue, green, white, orange, gray. 'blue' is the default.
        # get the existing label
        label = self.get_labels(filter_by_name=[label_name])
        if len(label) != 1:
            raise Exception(f"Could not find label to update of {label_name}")
        current_label = label[0]

        if new_label_name is not None:
            current_label["name"] = new_label_name

        if new_color is not None:
            current_label["color"] = new_color

        if new_show_in_list is not None:
            current_label["show_in_list"] = new_show_in_list

        # remove the org id from the json data
        current_label.pop("organization_id")

        return self.client.put(
            current_label["id"], endpoint="labels", json=current_label
        )

    def delete_label(self, label_name: str) -> dict:
        """Deletes an existing label. This method will look up the ID of the label to delete.

        Args:
            label_name (str): Name of the label to delete.

        Returns:
            dict: _description_
        """
        label = self.get_labels(filter_by_name=[label_name])
        if len(label) != 1:
            raise Exception(f"Could not find label to delete with name {label_name}")
        id = label[0]["id"]

        return self.client.delete(id, endpoint="labels")

    def get_view_ids_with_label(self, label_names: Union[str, list] = []) -> list:
        """Get the view IDs of the properties with a given label name(s). Can be a single
        label or a list of labels.

        Note that with labels, the data.selected field is for property view ids! SEED was updated
        in June 2022 to add in the label_names to filter on.

        Args:
            label_names (str, list, optional): list of the labels to filter on. Defaults to [].

        Returns:
            list: list of labels and the views they are associated with
        """
        # if the label_names is not a list, then make it one
        if not isinstance(label_names, list):
            label_names = [label_names]

        properties = self.client.post(
            endpoint="properties_labels",
            cycle=self.cycle_id,
            json={"label_names": label_names},
        )
        return properties

    def update_labels_of_buildings(
        self,
        add_label_names: list,
        remove_label_names: list,
        building_ids: list,
        inventory_type: str = "property",
    ) -> dict:
        """Add label names to the passed building ids.

        Args:
            add_label_names (list): list of label names to add, will be converted to IDs
            remove_label_names (list): list of label names to remove, will be converted to IDs
            building_ids (list): list of building IDs (property_view_id) to add/remove labels
            inventory_type (str, optional): taxlot or property inventory. Defaults to 'property'.

        Raises:
            ValueError: if you don't pass the inventory type correction it will error out

        Returns:
            dict: {
                'status': 'success',
                'num_updated': 3,
                'labels': [
                    {'id': 3, 'color': 'blue', 'name': 'Violation'}
                    {'id': 16, 'color': 'green', 'name': 'Complied'}
                ]
            }
        """
        if inventory_type == "property":
            endpoint = "labels_property"
        elif inventory_type == "tax_lot":
            endpoint = "labels_taxlot"
        else:
            raise ValueError("inventory_type must be either property or tax_lot")

        # first make sure that the labels exist
        labels = self.client.list(endpoint="labels")
        # create a label id look up
        label_id_lookup = {label["name"]: label["id"] for label in labels}

        # now find the IDs of the labels that we want to add and remove
        add_label_ids = []
        remove_label_ids = []
        for label_name in add_label_names:
            if label_name in label_id_lookup:
                add_label_ids.append(label_id_lookup[label_name])
            else:
                logger.warning(f"label name {label_name} not found in SEED, skipping")

        for label_name in remove_label_names:
            if label_name in label_id_lookup:
                remove_label_ids.append(label_id_lookup[label_name])
            else:
                logger.warning(f"label name {label_name} not found in SEED, skipping")

        payload = {
            "inventory_ids": building_ids,
            "add_label_ids": add_label_ids,
            "remove_label_ids": remove_label_ids,
        }
        result = self.client.put(
            None, required_pk=False, endpoint=endpoint, json=payload
        )
        return result

    def create_building(self, params: dict) -> list:
        """
        Creates a building with unique ID (either pm_property_id or custom_id_1 for now)
        Expects params to contain a state dictionary and a cycle id
        Optionally pass in a cycle ID

        Returns the created property_view id
        """
        # first try matching on custom_id_1
        matching_id = params.get('state', {}).get('custom_id_1', None)

        if not matching_id:
            # then try on pm_property_id
            matching_id = params.get('state', {}).get('pm_property_id', None)

            if not matching_id:
                raise Exception(
                    "This property does not have a pm_property_id or a custom_id_1 for matching...cannot create."
                )

        cycle_id = params.get('cycle_id', None)
        # include appropriate cycle in search (if not using the default cycle set on the class)
        buildings = self.search_buildings(identifier_exact=matching_id, cycle_id=cycle_id)

        if len(buildings) > 0:
            raise Exception(
                "A property matching the provided matching ID (pm_property_id or custom_id_1) already exists."
            )

        results = self.client.post(endpoint="properties", json=params)
        return results

    def update_building(self, id, params: dict) -> list:
        """
        Updates a building's property_view
        Expects id and params to contain a state dictionary
        """
        results = self.client.put(id, endpoint="properties", json=params)
        return results

    def get_cycles(self) -> list:
        """Return a list of all the cycles for the organization.

        Returns:
            list: [
                {
                    'name': '2021 Calendar Year',
                    'start': '2020-12-31T23:53:00-08:00',
                    'end': '2021-12-31T23:53:00-08:00',
                    'organization': 1,
                    'user': None,
                    'id': 2
                },
                {
                    'name': '2023',
                    'start': '2023-01-01T00:00:00-08:00',
                    'end': '2023-12-31T00:00:00-08:00',
                    'organization': 1,
                    'user': 1,
                    'id': 3
                }
                ...
            ]
        """
        # first list the cycles
        cycles = self.client.list(endpoint="cycles")
        return cycles["cycles"]

    def create_cycle(self, cycle_name: str, start_date: date, end_date: date) -> dict:
        """Name of the cycle to create. If the cycle already exists, then it will
        create a new one. This is the default behavior of SEED.

        Args:
            cycle_name (str): Name of the cycle
            start_date (date): MM/DD/YYYY of start date cycle
            end_date (date): MM/DD/YYYY of end data for cycle

        Returns:
            dict: {
                    'name': 'new cycle 351cd7e1',
                    'start': '2021-01-01T00:00:00-08:00',
                    'end': '2022-01-01T00:00:00-08:00',
                    'organization': 1,
                    'user': 1,
                    'id': 24
                }
        """
        post_data = {
            "name": cycle_name,
            "start": start_date.strftime("%Y-%m-%d"),
            "end": end_date.strftime("%Y-%m-%d"),
        }

        # before creating, check if the name already exists. SEED allows the same name of cycles,
        # but we really shouldn't
        existing_cycles = self.get_cycles()
        for cycle in existing_cycles:
            if cycle["name"] == cycle_name:
                raise Exception(
                    f"A cycle with this name already exists: '{cycle_name}'"
                )

        cycles = self.client.post(endpoint="cycles", json=post_data)
        return cycles["cycles"]

    def get_or_create_cycle(
        self,
        cycle_name: str,
        start_date: date,
        end_date: date,
        set_cycle_id: bool = False,
    ) -> dict:
        """Get or create a new cycle. If the cycle_name already exists, then it simply returns the existing cycle. However, if the cycle_name does not exist, then it will create a new cycle.

        Args:
            cycle_name (str): name of the cycle to get or create
            start_date (date): MM/DD/YYYY of start date cycle
            end_date (date): MM/DD/YYYY of end data for cycle
            set_cycle_id (str): Set the object's cycle_id to the resulting cycle that is returned (either   existing or newly created)

        Returns:
            dict: {
                    'name': 'Calendar Year 2022',
                    'start': '2021-01-01T00:00:00-08:00',
                    'end': '2022-01-01T00:00:00-08:00',
                    'organization': 1,
                    'user': 1,
                    'id': 24
                }
        """
        cycles = self.get_cycles()

        # force the name of the cycle to be a string!
        cycle_name = str(cycle_name)

        # note that this picks the first one it finds, even if there are more
        # than one cycle with the same name
        cycle_names = [cycle["name"] for cycle in cycles]
        counts = Counter(cycle_names)
        for i_cycle_name, count in counts.items():
            if count > 1:
                msg = f"More than one cycle named '{i_cycle_name}' exists [found {count}]. Using the first one."
                logger.warning(msg)
                print(msg)

        selected = None
        for cycle in cycles:
            if cycle["name"] == cycle_name:
                selected = cycle
                break

        if selected is None:
            cycle = self.create_cycle(cycle_name, start_date, end_date)
            # only return the cycle portion of the response so that it
            # matches the result from the "already exists"-case
            selected = cycle

        if set_cycle_id:
            self.cycle_id = selected["id"]

        # to keep the response consistent add back in the status
        return selected

    def get_cycle_by_name(self, cycle_name: str, set_cycle_id: bool = False) -> dict:
        """Set the current cycle by name.

        Args:
            cycle_name (str): name of the cycle to set
            set_cycle_id (bool): set the cycle_id on the object for later use. Defaults to False.

        Returns:
            dict: {
                        'name': 'Calendar Year 2022',
                        'start': '2021-01-01T00:00:00-08:00',
                        'end': '2022-01-01T00:00:00-08:00',
                        'organization': 1,
                        'user': 1,
                        'id': 24
                }
        """
        cycles = self.get_cycles()
        for cycle in cycles:
            if cycle["name"] == cycle_name:
                if set_cycle_id:
                    self.cycle_id = cycle["id"]
                return cycle

        raise ValueError(f"cycle '{cycle_name}' not found")

    def delete_cycle(self, cycle_id: str) -> dict:
        """Delete the cycle. This will only work if there are no properties or tax lots in the cycle

        Args:
            cycle_id (str): ID of the cycle to delete

        Returns:
            dict:
        """
        result = self.client.delete(cycle_id, endpoint="cycles")
        progress_key = result.get("progress_key", None)

        # wait until delete is complete
        result = self.track_progress_result(progress_key)

        return result

    def get_or_create_dataset(self, dataset_name: str) -> dict:
        """Get or create a SEED dataset which is used to hold
        data files that are uploaded to SEED.

        Args:
            dataset_name (str): dataset name to get or create. Names can be duplicated!

        Returns:
            dict: resulting dataset record
        """
        post_data = {"name": dataset_name}

        datasets = self.client.list(endpoint="datasets", data_name="datasets")
        for dataset in datasets:
            if dataset["name"] == dataset_name:
                logger.info(f"Dataset already created, returning {dataset['name']}")
                return dataset

        # create a new dataset - this doesn't return the entire dict back
        # so after creating go and get the individual dataset
        dataset = self.client.post(endpoint="datasets", json=post_data)
        selected = {}
        if dataset["status"] == "success":
            selected = self.client.get(
                dataset["id"], endpoint="datasets", data_name="dataset"
            )
        return selected

    def upload_datafile(
        self, dataset_id: int, data_file: str, upload_datatype: str
    ) -> dict:
        """Upload a datafile file

        Args:
            dataset_id (int): id of the SEED dataset to where the data file will be saved
            data_file (str): full path to file
            upload_datatype (str): Type of data in file ('Assessed Raw', 'Portfolio Raw')

        Returns:
            dict: uploaded file record
                {
                    "import_file_id": 54,
                    "success": true,
                    "filename": "data_for_seed.csv"
                }
        """
        params = {
            "import_record": dataset_id,
            "source_type": upload_datatype,
        }

        files_params = [
            ("file", (Path(data_file).name, open(Path(data_file).resolve(), "rb"))),
        ]

        return self.client.post(
            "upload",
            params=params,
            files=files_params,
        )

    def track_progress_result(self, progress_key) -> dict:
        """Delays the sequence until progress is at 100 percent

        Args:
            progress_key (str): the key to track

        Returns:
            dict: progress_result
                {
                    'status': 'success',  # 'not_started', 'in_progress', 'parsing', 'success', 'error'
                    'status_message': '',
                    'progress': 100,
                    'progress_key': ':1:SEED:save_raw_data:PROG:57',
                    'unique_id': 57,
                    'func_name': 'save_raw_data',
                    'message': None,
                    'stacktrace': None,
                    'summary': None,
                    'total': 1
                }

        """
        if not progress_key:
            raise Exception("No progress key provided")
        try:
            progress_result = self.client.get(
                None,
                required_pk=False,
                endpoint="progress",
                url_args={"PROGRESS_KEY": progress_key},
            )
        except Exception:
            logger.error("Other unknown exception caught")
            progress_result = None

        if progress_result and progress_result["progress"] == 100:
            return progress_result
        else:
            # wait a couple seconds before checking the status again
            time.sleep(2)
            progress_result = self.track_progress_result(progress_key)

        return progress_result

    def get_column_mapping_profiles(self, profile_type: str = "All") -> dict:
        """get the list of column mapping profiles. If profile_type is provided
        then return the list of profiles of that type.

        Args:
            profile_type (str, optional): Type of column mappings to return, can be 'Normal', 'BuildingSync Default'. Defaults to 'All', which includes both Normal and BuildingSync.

        Returns:
            dict: column mapping profiles
        """
        result = self.client.post(endpoint="column_mapping_profiles_filter")
        indices_to_remove = []
        for index, item in enumerate(result):
            if profile_type == "All":
                continue
            elif item["profile_type"] != profile_type:
                indices_to_remove.append(index)

        # return only the unmarked indices
        if indices_to_remove:
            result = [
                item
                for index, item in enumerate(result)
                if index not in indices_to_remove
            ]

        return result

    def get_column_mapping_profile(
        self, column_mapping_profile_name: str
    ) -> Optional[dict]:
        """get a specific column mapping profile. Currently, filter does not take an
        argument by name, so return them all and find the one that matches the
        column_mapping_profile_name.

        Args:
            column_mapping_profile_name (str): Name of column_mapping_profile to return

        Returns:
            dict: single column mapping profile
        """
        results = self.client.post(endpoint="column_mapping_profiles_filter")
        for item in results:
            if item["name"] == column_mapping_profile_name:
                return item

        # if nothing, then return none
        return None

    def create_or_update_column_mapping_profile(
        self, mapping_profile_name: str, mappings: list
    ) -> dict:
        """Create or update an existing mapping profile from a list of mappings

        This only works for 'Normal' column mapping profiles, that is, it does not work for
        BuildingSync column mapping profiles. Use this with caution since it will update
        an already existing profile if it is there.

        Args:
            mapping_profile_name (str): profile name
            mappings (list): list of mappings in the form of
                [
                    {
                        "from_field": "Address 1",
                        "from_units": null,
                        "to_table_name": "PropertyState"
                        "to_field": "address_line_1",
                    },
                    {
                        "from_field": "address1",
                        "from_units": null,
                        "to_table_name": "PropertyState"
                        "to_field": "address_line_1",
                    },
                    ...
                ]

        Returns:
            dict: {
                'id': 1
                'profile_type': 'Normal',
                'name': 'Profile Name',
                'mappings': [
                    ...
                ]
            }
        """
        # see if the column mapping profile already exists
        profile = self.get_column_mapping_profile(mapping_profile_name)
        result = None
        if not profile:
            # The profile doesn't exist, so create a new one. Note that seed does not
            # enforce uniqueness of the name, so we can use the same name for multiple
            # column mapping profiles (for better or worse)
            payload = {
                "name": mapping_profile_name,
                "mappings": mappings,
                "profile_type": "Normal",
            }
            result = self.client.post(endpoint="column_mapping_profiles", json=payload)
        else:
            payload = {
                "mappings": mappings,
            }
            result = self.client.put(
                profile["id"], endpoint="column_mapping_profiles", json=payload
            )

        return result

    def create_or_update_column_mapping_profile_from_file(
        self, mapping_profile_name: str, mapping_file: str
    ) -> dict:
        """creates or updates a mapping profile. The format of the mapping file is a CSV with the following format:

            Raw Columns,    units, SEED Table,    SEED Columns\n
            PM Property ID,      , PropertyState, pm_property_id\n
            Building ID,         , PropertyState, custom_id_1\n
            ...\n

        This only works for 'Normal' column mapping profiles, that is, it does not work for
        BuildingSync column mapping profiles. Use this with caution since it will update
        an already existing profile if it is there.

        Args:
            mapping_profile_name (str): _description_
            mapping_file (str): _description_

        Returns:
            dict: {
                'id': 1
                'profile_type': 'Normal',
                'name': 'Profile Name',
                'mappings': [
                    ...
                ]
            }
        """
        # grab the mappings from the file, then pass to the other method
        if not Path(mapping_file).exists():
            raise Exception(f"Could not find mapping file: {mapping_file}")

        return self.create_or_update_column_mapping_profile(
            mapping_profile_name, read_map_file(mapping_file)
        )

    def set_import_file_column_mappings(
        self, import_file_id: int, mappings: list
    ) -> dict:
        """Sets the column mappings onto the import file record.

        Args:
            import_file_id (int): ID of the import file of interest
            mappings (list): list of column mappings in the form of the results of column mapping profiles

        Returns:
            dict: dict of status
        """
        return self.client.post(
            "org_column_mapping_import_file",
            url_args={"ORG_ID": self.client.org_id},
            params={"import_file_id": import_file_id},
            json={"mappings": mappings},
        )

    def get_columns(self) -> dict:
        """get the list of columns.

        Returns:
            dict: {
                    "status": "success",
                    "columns: [{...}]
                  }
        """
        result = self.client.list(endpoint="columns")
        return result

    def create_extra_data_column(self, column_name: str, display_name: str, inventory_type: str, column_description: str, data_type: str) -> dict:
        """ create an extra data column. If column exists, skip
        Args:
            'column_name': 'project_type',
            'display_name': 'Project Type',
            'inventory_type': 'Property' or 'Taxlot',
            'column_description': 'Project Type (New or Retrofit)',
            'data_type': 'string',

        Returns:
            dict:{
                    "status": "success",
                    "column": {
                      "id": 151,
                      "name": "project_type_151",
                        ...
                    }
                  }
        """

        # get extra data columns (only)
        result = self.client.list(endpoint="columns")
        columns = result['columns']
        extra_data_cols = [item for item in columns if item['is_extra_data']]

        # see if extra data column already exists (for now don't update it, just skip it)
        res = list(filter(lambda extra_data_cols: extra_data_cols['column_name'] == column_name, extra_data_cols))
        if res:
            # column already exists
            result = {"status": "noop", "message": "column already exists"}
        else:
            # create
            payload = {
                "column_name": column_name,
                "display_name": display_name,
                "table_name": "PropertyState" if inventory_type == "Property" else "TaxlotState",
                "column_description": column_description,
                "data_type": data_type,
                "organization_id": self.get_org_id()
            }
            result = self.client.post(endpoint="columns", json=payload)

        return result

    def create_extra_data_columns_from_file(self, columns_csv_filepath: str) -> list:
        """ create extra data columns from a csv file. if column exist, skip.
        Args:
            'columns_csv_filepath': 'path/to/file'
            file is expected to have headers: column_name, display_name, column_description,

            See example file at tests/data/test-seed-create-columns.csv

        Returns:
            list:[{
                    "status": "success",
                    "column": {
                      "id": 151,
                      "name": "project_type_151",
                        ...
                    }
                  }]
        """
        # open file in read mode
        with open(columns_csv_filepath, 'r') as f:
            dict_reader = DictReader(f)
            columns = list(dict_reader)

        results = []
        for col in columns:
            result = self.create_extra_data_column(**col)
            results.append(result)

        return results

    def get_meters(self, property_id: int) -> list:
        """Return the list of meters assigned to a property (the property view id).
        Note that meters are attached to the property (not the state nor the property view).

        Args:
            property_id (int): property id to get the meters

        Returns:
            dict: [
                {
                    'id': 584,
                    'type': 'Cost',
                    'source': 'PM',
                    'source_id': '1',
                    'scenario_id': None,
                    'scenario_name': None
                },
                ...
            ]
        """
        meters = self.client.get(None, required_pk=False, endpoint='properties_meters',
                                 url_args={"PK": property_id})
        return meters

    def get_meter(self, property_view_id: int, meter_type: str, source: str, source_id: str) -> Union[dict, None]:
        """get a meter for a property view.

        Args:
            property_view_id (int): property view id
            meter_type (str): Type of meter, based off the enums in the SEED Meter model
            source (str): Of GreenButton, Portfolio Manager, or Custom Meter
            source_id (str): Identifier, if GreenButton, then format is xpath like

        Returns:
            dict: meter object
        """
        # return all the meters for the property and see if the meter exists, if so, return it
        meters = self.get_meters(property_view_id)
        for meter in meters:
            if meter['type'] == meter_type and meter['source'] == source and meter['source_id'] == source_id:
                return meter
        else:
            return None

    def get_or_create_meter(self, property_view_id: int, meter_type: str, source: str, source_id: str) -> Optional[dict[Any, Any]]:
        """get or create a meter for a property view.

        Args:
            property_view_id (int): property view id
            meter_type (str): Type of meter, based off the enums in the SEED Meter model
            source (str): Of GreenButton, Portfolio Manager, or Custom Meter
            source_id (str): Identifier, if GreenButton, then format is xpath like

        Returns:
            dict: meter object
        """
        # return all the meters for the property and see if the meter exists, if so, return it
        meter = self.get_meter(property_view_id, meter_type, source, source_id)
        if meter:
            return meter
        else:
            # create the meter
            payload = {
                'type': meter_type,
                'source': source,
                'source_id': source_id,
            }

            meter = self.client.post(
                endpoint='properties_meters', url_args={"PK": property_view_id}, json=payload
            )

            return meter

    def delete_meter(self, property_view_id: int, meter_id: int) -> dict:
        """Delete a meter from the property.

        Args:
            property_view_id (int): property view id
            meter_id (int): meter id

        Returns:
            dict: status of the deletion
        """
        return self.client.delete(
            meter_id, endpoint='properties_meters', url_args={"PK": property_view_id}
        )

    def upsert_meter_readings_bulk(self, property_view_id: int, meter_id: int, data: list) -> dict:
        """Upsert meter readings for a property's meter with the bulk method.

        Args:
            property_view_id (int): property view id
            meter_id (int): meter id
            data (list): list of dictionaries of meter readings

        Returns:
            dict: list of all meter reading objects
        """
        # get the meter data for the property
        readings = self.client.post(
            endpoint='properties_meters_reading', url_args={"PK": property_view_id, "METER_PK": meter_id}, json=data
        )
        return readings

    def get_meter_data(self, property_id, interval: str = 'Exact', excluded_meter_ids: list = []):
        """Return the meter data from the property.

        Args:
            property_id (_type_): property view id
            interval (str, optional): How to aggregate the data, can be 'Exact', 'Month', or 'Year'. Defaults to 'Exact'.
            excluded_meter_ids (list, optional): IDs to exclude. Defaults to []].
        """
        payload = {
            "interval": interval,
            "excluded_meter_ids": excluded_meter_ids,
        }
        meter_data = self.client.post(endpoint='properties_meter_usage', url_args={"PK": property_id}, json=payload)
        return meter_data

<<<<<<< HEAD
    def save_meter_data(self, property_id: int, meter_id: int, meter_data) -> dict:
        pass

=======
>>>>>>> 5a48e599
    def start_save_data(self, import_file_id: int, multiple_cycle_upload: bool = False) -> dict:
        """start the background process to save the data file to the database.
        This is the state before the mapping.

        Args:
            import_file_id (int): id of the import file to save
            multiple_cycle_upload (bool): whether to use multiple cycle upload

        Returns:
            dict: progress key
                {
                    "status": "success",
                    "progress_key": ":1:SEED:start_save_data:PROG:90",
                    "unique_id": "90",
                }
        """
        return self.client.post(
            "import_files_start_save_data_pk",
            url_args={"PK": import_file_id},
            json={"cycle_id": self.cycle_id,
                  "multiple_cycle_upload": multiple_cycle_upload},
        )

    def start_map_data(self, import_file_id: int) -> dict:
        """start the background process to save the data file to the database.
        This is the state before the mapping.

        Args:
            import_file_id (int): id of the import file to save

        Returns:
            dict: progress key
                {
                    "status": "success",
                    "progress_key": ":1:SEED:map_data:PROG:90",
                    "unique_id": "90",
                }
        """
        return self.client.post(
            "import_files_start_map_data_pk",
            url_args={"PK": import_file_id},
            json={"remap": True},
        )

    def start_system_matching_and_geocoding(self, import_file_id: int) -> dict:
        """start the background process save mappings and start system matching/geocoding.
        This is the state after the mapping.

        Args:
            import_file_id (int): id of the import file to save

        Returns:
            dict: progress key
                {
                    "progress_data": {
                        "status": "success",
                        "status_message": "Pairing data",
                        "progress": 100,
                        "progress_key": ":1:SEED:match_buildings:PROG:106",
                        "unique_id": "106",
                        "func_name": "match_buildings",
                        "message": null,
                        "stacktrace": null,
                        "summary": null,
                        "total": 5
                    },
                    "sub_progress_data": {
                        "status": "not-started",
                        "status_message": "",
                        "progress": 0,
                        "progress_key": ":1:SEED:match_sub_progress:PROG:106",
                        "unique_id": "106",
                        "func_name": "match_sub_progress",
                        "message": null,
                        "stacktrace": null,
                        "summary": null,
                        "total": 100
                    }
                }
        """
        return self.client.post(
            "import_files_start_matching_pk", url_args={"PK": import_file_id}
        )

    def get_matching_results(self, import_file_id: int) -> dict:
        """matching results summary

        Args:
            import_file_id (int): ID of the import file

        Returns:
            dict: {
                'initial_incoming': 0,
                'duplicates_against_existing': 0,
                'duplicates_within_file': 0,
                'merges_against_existing': 0,
                'merges_between_existing': 0,
                'merges_within_file': 0,
                'new': 0,
                'geocoded_high_confidence': 0,
                'geocoded_low_confidence': 0,
                'geocoded_manually': 0,
                'geocode_not_possible': 0
            }
        """
        return self.client.get(
            None,
            required_pk=False,
            endpoint="import_files_matching_results",
            url_args={"PK": import_file_id},
        )

    def check_meters_tab_exist(self, import_file_id: int) -> bool:
        """Check if the imported file has a meter and meter readings tab. If so
        this tab can be used to import meter data into SEED.

        Args:
            import_file_id (int): ID of the import file to check

        Returns: bool
        """
        response = self.client.get(
            None,
            required_pk=False,
            endpoint="import_files_check_meters_tab_exists_pk",
            url_args={"PK": import_file_id},
        )
        # if the data is set to True, then return such
        return response

    def get_pm_report_template_names(self, pm_username: str, pm_password: str) -> dict:
        """Download the PM report templates.

        Args:
            pm_username (str): username for Energystar Portfolio Manager
            pm_password (str): password for Energystar Portfolio Manager

        Sample return shown below.
        Returns: dict: {
            "status": "success",
            "templates": [
                {
                    'id': 4438244,
                    'name': '179D Test',
                    'date': '7/03/2023 1:09 PM',
                    'timestamp': 1688404158086,
                    'hasData': 1,
                    'newReport': 0,
                    'pending': 0,
                    'errored': 0,
                    'type': 0,
                    'subtype': 4,
                    'hasSiteEUIOrWaterUseNAMessages': False,
                    'children': [],
                    'hasChildrenRows': False,
                    'countOfChildrenRows': 0,
                    'z_seed_child_row': False,
                    'display_name': '179D Test'
                }
            ],
        }
        """
        response = self.client.post(
            endpoint="portfolio_manager_report_templates",
            json={"username": pm_username, "password": pm_password},
        )
        # Return the report templates
        return response

    def download_pm_report(self, pm_username: str, pm_password: str, pm_template: dict) -> str:
        """Download a PM report.

        Args:
            pm_username (str): username for Energystar Portfolio Manager
            pm_password (str): password for Energystar Portfolio Manager
            pm_template (dict): the full template object dict returned from get_pm_report_template_names

        Sample return shown below.
        Returns the path to the report template workbook file
        """
        response = self.client.post(
            endpoint="portfolio_manager_report",
            json={"username": pm_username,
                  "password": pm_password,
                  "template": pm_template},
        )

        # Get the "properties" key from the dictionary.
        properties = response["properties"]

        # Create an XLSX workbook object.
        workbook = Workbook()

        # Create a sheet object in the workbook.
        sheet = workbook.active

        # Get the header row from the API response.
        header_row = []
        for property in properties:
            for key in property:
                if key not in header_row:
                    header_row.append(key)

        # Write the header row to the sheet object.
        if sheet:
            sheet.append(header_row)

        # Loop over the list of dictionaries and write the data to the sheet object.
        for property in properties:
            row = []
            for key in header_row:
                row.append(property[key])
            if sheet:
                sheet.append(row)

        # Report Template name
        report_template_name = pm_template['name']

        # Filename
        file_name = f"{pm_username}_{report_template_name}.xlsx"

        # Folder name
        folder_name = "reports"

        if not os.path.exists(folder_name):
            os.mkdir(folder_name)

        # Set the file path.
        file_path = os.path.join(folder_name, file_name)

        # Save the workbook object.
        workbook.save(file_path)

        # Current directory
        curdir = os.getcwd()

        # Define the datafile path
        datafile_path = os.path.join(curdir, file_path)

        # Return the report templates
        return datafile_path

    def import_files_reuse_inventory_file_for_meters(self, import_file_id: int) -> dict:
        """Reuse an import file to create all the meter entries. This method is used
        for ESPM related data files. The result will be another import_file ID for the
        meters that will then need to be "re-saved". Note that the returning import_file_id
        is not the same as the argument import file.

        Args:
            import_file_id (int): ID of the import file to reuse.

        Returns:
            dict: {
              "status": "success",
              "import_file_id": 16
            }
        """
        payload = {"import_file_id": import_file_id}
        response = self.client.post(
            endpoint="import_files_reuse_inventory_file_for_meters", json=payload
        )
        return response

    def upload_and_match_datafile(
        self,
        dataset_name: str,
        datafile: str,
        column_mapping_profile_name: str,
        column_mappings_file: str,
        import_meters_if_exist: bool = False,
        **kwargs,
    ) -> dict:
        """Upload a file to the cycle_id that is defined in the constructor. This carries the
        upload of the file through the whole ingestion process (map, merge, pair, geocode).

        Args:
            dataset_name (str): Name of the dataset to upload to
            datafile (str): Full path to the datafile to upload
            column_mapping_profile_name (str): Name of the column mapping profile to use
            column_mappings_file (str): Mapping that will be uploaded to the column_mapping_profile_name
            import_meters_if_exist (bool): If true, will import meters from the meter tab if they exist in the datafile. Defaults to False.
            multiple_cycle_upload (bool): Whether to use multiple cycle upload. Defaults to False.

        Returns:
            dict: {
                matching summary
            }
        """
        datafile_type = kwargs.pop("datafile_type", "Assessed Raw")
        dataset = self.get_or_create_dataset(dataset_name)
        result = self.upload_datafile(dataset["id"], datafile, datafile_type)
        import_file_id = result["import_file_id"]
        multiple_cycle_upload = kwargs.pop("multiple_cycle_upload", False)

        # start processing
        result = self.start_save_data(import_file_id, multiple_cycle_upload)
        progress_key = result.get("progress_key", None)

        # wait until upload is complete
        result = self.track_progress_result(progress_key)

        # create/retrieve the column mappings
        result = self.create_or_update_column_mapping_profile_from_file(
            column_mapping_profile_name, column_mappings_file
        )

        # set the column mappings for the dataset
        result = self.set_import_file_column_mappings(
            import_file_id, result["mappings"]
        )

        # now start the mapping
        result = self.start_map_data(import_file_id)
        progress_key = result.get("progress_key", None)

        # wait until upload is complete
        result = self.track_progress_result(progress_key)

        # save the mappings, call system matching/geocoding
        result = self.start_system_matching_and_geocoding(import_file_id)
        progress_data = result.get("progress_data", None)
        progress_key = progress_data.get("progress_key", None)

        # wait until upload is complete
        result = self.track_progress_result(progress_key)

        # return summary
        matching_results = self.get_matching_results(import_file_id)

        # check if we need to import meters and if they exist
        if import_meters_if_exist and self.check_meters_tab_exist(import_file_id):
            reuse_file = self.import_files_reuse_inventory_file_for_meters(
                import_file_id
            )

            meter_import_file_id = reuse_file["import_file_id"]

            result = self.start_save_data(meter_import_file_id)
            progress_key = result.get("progress_key", None)

            # wait until upload is complete
            result = self.track_progress_result(progress_key)

        return matching_results

    def retrieve_at_building_and_update(self, audit_template_building_id: int, cycle_id: int, seed_id: int) -> dict:
        """Connect to audit template and retrieve audit XML by building ID

        Args:
            audit_template_building_id (int): ID of the building in the audit template
            cycle_id (int): Cycle ID in SEED
            seed_id (int): PropertyView ID in SEED

        Returns:
            dict: Response from the SEED API
        """

        # api/v3/audit_template/pk/get_building_xml
        response = self.client.get(
            None,
            required_pk=False,
            endpoint="audit_template_building_xml",
            url_args={"PK": audit_template_building_id}
        )

        if response['status'] == 'success':
            # now post to api/v3/properties/PK/update_with_buildingsync
            xml_file = response['content']
            filename = 'at_' + str(int(time.time() * 1000)) + '.xml'
            files = [
                ('file', (filename, xml_file)),
                ('file_type', (None, 1))
            ]

            response = self.client.put(
                None,
                required_pk=False,
                endpoint="properties_update_with_buildingsync",
                url_args={"PK": seed_id},
                files=files,
                cycle_id=cycle_id
            )

        return response

    def retrieve_at_submission_and_update(
        self,
        audit_template_submission_id: int,
        cycle_id: int,
        seed_id: int,
        report_format: str = 'pdf',
        filename: Optional[str] = None,
    ) -> dict:
        """Connect to audit template and retrieve audit report by submission ID

        Args:
            audit_template_submission_id (int): ID of the AT submission report (different than building ID)
            cycle_id (int): Cycle ID in SEED (needed for XML but not actually for PDF)
            seed_id (int): PropertyView ID in SEED
            report_format (str): pdf or xml report, defaults to pdf
            filename (str): filename to use to upload to SEED

        Returns:
            dict: Response from the SEED API
            including the PDF file (if that format was requested)
        """

        # api/v3/audit_template/pk/get_submission
        # accepts pdf or xml

        response = self.client.get(
            None,
            required_pk=False,
            endpoint="audit_template_submission",
            url_args={"PK": audit_template_submission_id},
            report_format=report_format
        )

        if response['status'] == 'success':
            if report_format.lower() == 'pdf':

                # for PDF, store pdf report as inventory document
                pdf_file = response['content']
                if not filename:
                    filename = 'at_submission_report_' + str(audit_template_submission_id) + '.pdf'
                files = [
                    ('file', (filename, pdf_file)),
                    ('file_type', (None, 1))
                ]
                response2 = self.client.put(
                    None,
                    required_pk=False,
                    endpoint="properties_upload_inventory_document",
                    url_args={"PK": seed_id},
                    files=files
                )
                response2['pdf_report'] = pdf_file
            else:

                # assume XML. for XML, update property with BuildingSync
                # now post to api/v3/properties/PK/update_with_buildingsync
                xml_file = response['content']
                if not filename:
                    filename = 'at_' + str(int(time.time() * 1000)) + '.xml'

                files = [
                    ('file', (filename, xml_file)),
                    ('file_type', (None, 1))
                ]

                response2 = self.client.put(
                    None,
                    required_pk=False,
                    endpoint="properties_update_with_buildingsync",
                    url_args={"PK": seed_id},
                    files=files,
                    cycle_id=cycle_id
                )

        return response2

    def retrieve_portfolio_manager_property(self, username: str, password: str, pm_property_id: int, save_file_name: Path) -> dict:
        """Connect to portfolio manager and download an individual properties data in Excel format

        Args:
            username (str): ESPM login username
            password (str): ESPM password
            pm_property_id (int): ESPM ID of the property to download
            save_file_name (Path): Location to save the file, preferably an absolute path

        Returns:
            dict: Did the file download?
        """
        if save_file_name.exists():
            raise Exception(f"Save filename already exists, save to a new file name: {save_file_name}")

        response = self.client.post(
            "portfolio_manager_property_download",
            json={"username": username, "password": password},
            url_args={"PK": pm_property_id}
        )
        result = {'status': 'error'}
        # save the file to the location that was passed
        # note that the data are returned directly (the ESPM URL directly downloads the file)
        if isinstance(response, bytes):
            with open(save_file_name, 'wb') as f:
                f.write(response)
                result['status'] = 'success'
        return result

    def import_portfolio_manager_property(self, seed_id: int, cycle_id: int, mapping_profile_id: int, file_path: str) -> dict:
        """Import the downloaded xlsx file into SEED on a specific propertyID
        Args:
            seed_id (int): Property view ID to update with the ESPM file
            cycle_id (int): Cycle ID
            mapping_profile_id (int): Column Mapping Profile ID
            file_path: path to file downloaded from the retrieve_portfolio_manager_report method above
        ESPM file will have meter data that we want to handle (electricity and natural gas)
        in the 'Meter Entries' tab"""

        files_params = [
            ("file", (Path(file_path).name, open(Path(file_path).resolve(), "rb"))),
        ]

        response = self.client.put(
            None,
            required_pk=False,
            endpoint="property_update_with_espm",
            url_args={"PK": seed_id},
            files=files_params,
            cycle_id=cycle_id,
            mapping_profile_id=mapping_profile_id
        )

        return response

    def retrieve_analyses_for_property(self, property_id: int) -> dict:
        """Retrieve a list of all the analyses for a single property id. Since this
        is a property ID, then it is all the analyses for the all cycles. Note that this endpoint
        requires the passing of the organization id as a query parameter, otherwise it fails.

        Args:
            property_id (int): Property view id to return the list of analyses

        Returns:
            dict: list of all the analyses that have run (or failed) for the property view
        """
        return self.client.get(
            None,
            required_pk=False,
            endpoint="properties_analyses",
            url_args={"PK": property_id},
            include_org_id_query_param=True,
        )

    def retrieve_analysis_result(self, analysis_id: int, analysis_view_id: int) -> dict:
        """Return the detailed JSON of a single analysis view. The endpoint in SEED is
        typically: https://dev1.seed-platform.org/app/#/analyses/274/runs/14693.

        Args:
            analysis_id (int): ID of the analysis
            analysis_view_id (int): ID of the analysis view

        Returns:
            dict: Return the detailed results of a single analysis view
        """
        return self.client.get(
            None,
            required_pk=False,
            endpoint="analyses_views",
            url_args={"PK": analysis_id, "ANALYSIS_VIEW_PK": analysis_view_id},
            include_org_id_query_param=True,
        )<|MERGE_RESOLUTION|>--- conflicted
+++ resolved
@@ -1154,12 +1154,9 @@
         meter_data = self.client.post(endpoint='properties_meter_usage', url_args={"PK": property_id}, json=payload)
         return meter_data
 
-<<<<<<< HEAD
     def save_meter_data(self, property_id: int, meter_id: int, meter_data) -> dict:
         pass
 
-=======
->>>>>>> 5a48e599
     def start_save_data(self, import_file_id: int, multiple_cycle_upload: bool = False) -> dict:
         """start the background process to save the data file to the database.
         This is the state before the mapping.
